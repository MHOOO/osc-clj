--- conflicted
+++ resolved
@@ -1,16 +1,4 @@
 (defproject overtone/osc-clj "0.2.0-SNAPSHOT"
   :description "An Open Sound Control library for Clojure."
-<<<<<<< HEAD
   :dependencies [[org.clojure/clojure "1.2.0"]
-                 [org.clojure/clojure-contrib "1.2.0"]]
-  :dev-dependencies [[lein-clojars "0.5.0-SNAPSHOT"]
-                     [swank-clojure "1.2.1"]])
-=======
-  :dependencies [[org.clojure/clojure "1.2.0-master-SNAPSHOT"]
-                 [org.clojure/clojure-contrib "1.2.0-SNAPSHOT"]]
-  :dev-dependencies [[lein-clojars "0.5.0-SNAPSHOT"]
-                     [autodoc "0.7.1"]
-                     [org.clojars.ato/nailgun "0.7.1"]
-                     [org.clojars.rosejn/vimclojure "2.2.0-SNAPSHOT"]
-                     [org.clojars.brandonw/lein-nailgun "1.0.0"]])
->>>>>>> 498f7ad1
+                 [org.clojure/clojure-contrib "1.2.0"]])