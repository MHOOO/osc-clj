(defn- osc-pad
  "Add 0-3 null bytes to make buffer position 32-bit aligned."
  [buf]
  (let [extra (mod (.position buf) 4)]
    (if (pos? extra)
      (.put buf PAD 0 (- 4 extra)))))

(defn- osc-align
  "Jump the current position to a 4 byte boundary for OSC compatible alignment."
  [buf]
  (.position buf (bit-and (bit-not 3) (+ 3 (.position buf)))))

(defn- encode-string [buf s]
  (.put buf (.getBytes s))
  (.put buf (byte 0))
  (osc-pad buf))

(defn- encode-blob [buf b]
  (.putInt buf (count b))
  (.put buf b)
  (osc-pad buf))

(defn- encode-timetag
  ([buf] (encode-timetag buf (osc-now)))
  ([buf timestamp]
     (if (= timestamp OSC-TIMETAG-NOW)
       (doto buf (.putInt 0) (.putInt 1))
       (let [secs (+ (/ timestamp 1000) ; secs since Jan. 1, 1970
                     SEVENTY-YEAR-SECS) ; to Jan. 1, 1900
             fracs (/ (bit-shift-left (long (mod timestamp 1000)) 32)
                      1000)
             tag (bit-or (bit-shift-left (long secs) 32) (long fracs))]
         (.putLong buf (long tag))))))

(defn osc-encode-msg [buf msg]
  (let [{:keys [path type-tag args]} msg]
    (encode-string buf path)
    (encode-string buf (str "," type-tag))
    (doseq [[t arg] (map vector type-tag args)]
      (case t
            \i (.putInt buf (int arg))
            \h (.putLong buf (long arg))
            \f (.putFloat buf (float arg))
            \d (.putDouble buf (double arg))
            \b (encode-blob buf arg)
            \s (encode-string buf arg))
      ))
  buf)

(declare osc-encode-packet)

(defn osc-encode-bundle [buf bundle]
  (encode-string buf "#bundle")
  (encode-timetag buf (:timestamp bundle))
  (doseq [item (:items bundle)]
    ; A bit of a hack...
    ; Write an empty bundle element size into the buffer, then encode
    ; the actual bundle element, and then go back and write the correct
    ; size based on the new buffer position.
    (let [start-pos (.position buf)]
      (.putInt buf (int 0))
      (osc-encode-packet buf item)
      (let [end-pos (.position buf)]
        (.position buf start-pos)
        (.putInt buf (- end-pos start-pos 4))
        (.position buf end-pos))))
  buf)

(defn osc-encode-packet [buf packet]
  (if (osc-msg? packet) (osc-encode-msg buf packet) (osc-encode-bundle buf packet)))

(defn- decode-string [buf]
  (let [start (.position buf)]
    (while (not (zero? (.get buf))) nil)
    (let [end (.position buf)
          len (- end start)
          str-buf (byte-array len)]
      (.position buf start)
      (.get buf str-buf 0 len)
      (osc-align buf)
      (String. str-buf 0 (dec len)))))

(defn- decode-blob [buf]
  (let [size (.getInt buf)
        blob (byte-array size)]
    (.get buf blob 0 size)
    (osc-align buf)
    blob))

(defn- decode-msg
  "Pull data out of the message according to the type tag."
  [buf]
  (let [path (decode-string buf)
        type-tag (decode-string buf)
        args (reduce (fn [mem t]
                       (conj mem
                             (case t
                                   \i (.getInt buf)
                                   \h (.getLong buf)
                                   \f (.getFloat buf)
                                   \d (.getDouble buf)
                                   \b (decode-blob buf)
                                   \s (decode-string buf))))
                     []
                     (rest type-tag))]
    (apply osc-msg path type-tag args)))

(defn- decode-timetag- [buf]
  (let [tag (.getLong buf)
        secs (- (bit-shift-right tag 32) SEVENTY-YEAR-SECS)
        ms-frac (bit-shift-right (* (bit-and tag (bit-shift-left 0xffffffff 32))
                                    1000) 32)]
    (+ (* secs 1000) ; secs as ms
       ms-frac)))

(defn- decode-timetag [buf]
  (let [tag (.getLong buf)]
    (if (= tag OSC-TIMETAG-NOW)
      OSC-TIMETAG-NOW
      (let [secs (- (bit-shift-right tag 32) SEVENTY-YEAR-SECS)
            ms-frac (bit-shift-right (* (bit-and tag (bit-shift-left 0xffffffff 32))
                                        1000) 32)]
        (+ (* secs 1000)                ; secs as ms
           ms-frac)))))

(defn- osc-bundle-buf? [buf]
  (let [start-char (char (.get buf))]
    (.position buf (- (.position buf) 1))
    (= \# start-char)))

(declare osc-decode-packet)

(defn- decode-bundle-items [buf]
  (loop [items []]
    (if (.hasRemaining buf)
      (let [item-size (.getInt buf)
            original-limit (.limit buf)
            item (do (.limit buf (+ (.position buf) item-size)) (osc-decode-packet buf))]
        (.limit buf original-limit)
        (recur (conj items item)))
      items)))

(defn- decode-bundle [buf]
  (decode-string buf) ; #bundle
  (osc-bundle (decode-timetag buf) (decode-bundle-items buf)))

(defn osc-decode-packet
  "Decode an OSC packet buffer into a bundle or message map."
  [buf]
  (if (osc-bundle-buf? buf)
    (decode-bundle buf)
    (decode-msg buf)))

(defn recv-next-packet [chan buf]
  (.clear buf)
  (let [src-addr (.receive chan buf)]
    (when (pos? (.position buf))
      (.flip buf)
      [src-addr (osc-decode-packet buf)])))

(defn- handle-msg [listeners* src msg]
  (let [msg (assoc msg
                   :src-host (.getHostName src)
                   :src-port (.getPort src))]
    (doseq [listener @listeners*]
      (listener msg))))

(defn- handle-bundle [listeners* src bundle]
  (doseq [item (:items bundle)]
    (if (osc-msg? item)
      (handle-msg listeners* src item)
      (handle-bundle listeners* src item))))

(defn- listen-loop [chan buf running? listeners*]
  (try
    (while @running?
      (try
        (let [[src pkt] (recv-next-packet chan buf)]
          (cond
            (osc-bundle? pkt) (handle-bundle listeners* src pkt)
            (osc-msg? pkt)    (handle-msg listeners* src pkt)))
        (catch AsynchronousCloseException e
          (if @running?
            (do
              (print-debug "AsynchronousCloseException in OSC listen-loop...")
              (print-debug (.printStackTrace e)))))
        (catch ClosedChannelException e
          (if @running?
            (do
              (print-debug "ClosedChannelException in OSC listen-loop...")
              (print-debug (.printStackTrace e)))))
        (catch Exception e
          (print-debug "Exception in listen-loop: " e " \nstacktrace: "
                       (.printStackTrace e))
          (throw e))))
  (finally
    (if (.isOpen chan)
      (.close chan)))))

(defn- listener-thread [chan buf running? listeners*]
  (let [t (Thread. #(listen-loop chan buf running? listeners*))]
    (.start t)
    t))

(declare *osc-handlers*)
(declare *current-handler*)
(declare *current-path*)

(defn- msg-handler-dispatcher [handlers]
  (fn [msg]
    (doseq [handler (get @handlers (:path msg))]
      (binding [*osc-handlers* handlers
                *current-handler* handler
                *current-path* (:path msg)]
        (handler msg)))))

; OSC Data Types:
; int => i
;  * 32-bit big-endort an two's complement integer
;
; long => h
;  * 64-bit big-endian two's complement integer
;
; float => f
;  * 32-bit big-endian IEEE 754 floating point number
;
; string => s
;  * A sequence of non-null ASCII characters followed by a null, followed by 0-3 additional null characters to make the total number of bits a multiple of 32.
;
; blob => b
;  * An int32 size count, followed by that many 8-bit bytes of arbitrary binary data, followed by 0-3 additional zero bytes to make the total number of bits a multiple of 32.
;
; OSC-timetag
;  * 64-bit big-endian fixed-point timestamp

; TODO: Figure out how to detect a byte array correctly...
(defn- osc-type-tag
  [args]
  (apply str
    (map #(clojure.contrib.fcase/instance-case %1
            Integer "i"
            Long    "h"
            Float   "f"
            Double  "d"
            (type PAD) "b" ; This is lame... what is a byte array an instance of?
            String  "s")
         args)))

(defn- chan-send [peer send-buf]
  (let [{:keys [chan addr]} peer]
    (.send chan send-buf @addr)))

(def SEND-LOOP-TIMEOUT 100) ; ms

(defn- send-loop [running? send-q send-buf chan]
  (while @running?
    (if-let [res (.poll send-q
                        SEND-LOOP-TIMEOUT
                        TimeUnit/MILLISECONDS)]
      (let [[peer m] res]
        (cond
          (osc-msg? m) (osc-encode-msg send-buf m)
          (osc-bundle? m) (osc-encode-bundle send-buf m))
        (.flip send-buf)
        (try
          ((:send-fn peer) peer send-buf)
          (catch Exception e
            (print-debug "Exception in send-loop: " e  "\nstacktrace: "
                         (.printStackTrace e))
            (throw e)))

        (.clear send-buf))) ; clear resets everything
    ))

(defn- sender-thread [& args]
  (let [t (Thread. #(apply send-loop args))]
    (.start t)
    t))

;    (-> (ByteBuffer/allocate BUFFER-SIZE)
;      (osc-encode-msg msg)
;      (peer-send peer))))
;  (-> (ByteBuffer/allocate BUFFER-SIZE)
;    (osc-encode-bundle bundle)
;    (peer-send peer)))
<<<<<<< HEAD
=======

(defn osc-peer [& [listening?]]
  (let [chan (DatagramChannel/open)
        rcv-buf (ByteBuffer/allocate BUFFER-SIZE)
        send-buf (ByteBuffer/allocate BUFFER-SIZE)
        send-q (PriorityBlockingQueue. OSC-SEND-Q-SIZE (comparator (fn [a b] (< (:timestamp (second a)) (:timestamp (second b))))))
        running? (ref true)
        handlers (ref {})
        listeners (ref #{(msg-handler-dispatcher handlers)})
        send-thread (sender-thread running? send-q send-buf chan)
        listen-thread (if listening? (listener-thread chan rcv-buf running? listeners))]
    (.configureBlocking chan true)
    {:chan chan
     :rcv-buf rcv-buf
     :send-q send-q
     :running? running?
     :send-thread send-thread
     :listen-thread listen-thread
     :listeners listeners
     :handlers handlers
     :send-fn chan-send}))
>>>>>>> e514ad03
<|MERGE_RESOLUTION|>--- conflicted
+++ resolved
@@ -282,28 +282,4 @@
 ;      (peer-send peer))))
 ;  (-> (ByteBuffer/allocate BUFFER-SIZE)
 ;    (osc-encode-bundle bundle)
-;    (peer-send peer)))
-<<<<<<< HEAD
-=======
-
-(defn osc-peer [& [listening?]]
-  (let [chan (DatagramChannel/open)
-        rcv-buf (ByteBuffer/allocate BUFFER-SIZE)
-        send-buf (ByteBuffer/allocate BUFFER-SIZE)
-        send-q (PriorityBlockingQueue. OSC-SEND-Q-SIZE (comparator (fn [a b] (< (:timestamp (second a)) (:timestamp (second b))))))
-        running? (ref true)
-        handlers (ref {})
-        listeners (ref #{(msg-handler-dispatcher handlers)})
-        send-thread (sender-thread running? send-q send-buf chan)
-        listen-thread (if listening? (listener-thread chan rcv-buf running? listeners))]
-    (.configureBlocking chan true)
-    {:chan chan
-     :rcv-buf rcv-buf
-     :send-q send-q
-     :running? running?
-     :send-thread send-thread
-     :listen-thread listen-thread
-     :listeners listeners
-     :handlers handlers
-     :send-fn chan-send}))
->>>>>>> e514ad03
+;    (peer-send peer)))